--- conflicted
+++ resolved
@@ -2,11 +2,7 @@
 import sqlalchemy as sa
 from sqlalchemy import exc as sa_exc
 from sqlalchemy import types as sql_types
-<<<<<<< HEAD
 from sqlalchemy import schema, events, event, inspect
-=======
-from sqlalchemy import schema, events, event
->>>>>>> 3cbe90ef
 from sqlalchemy import MetaData, Integer, String
 from sqlalchemy.engine.reflection import Inspector
 from test.lib import ComparesTables, \
@@ -1492,16 +1488,10 @@
         meta = self.metadata
         users, addresses, _ = createTables(meta, schema)
         meta.create_all()
-<<<<<<< HEAD
         insp = inspect(meta.bind)
-        users_pkeys = insp.get_primary_keys(users.name,
-                                            schema=schema)
-=======
-        insp = Inspector(meta.bind)
 
         users_cons = insp.get_pk_constraint(users.name, schema=schema)
         users_pkeys = users_cons['constrained_columns']
->>>>>>> 3cbe90ef
         eq_(users_pkeys,  ['user_id'])
 
         addr_cons = insp.get_pk_constraint(addresses.name, schema=schema)
